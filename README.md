--- conflicted
+++ resolved
@@ -8,7 +8,6 @@
 
 ### 🎯 Core Features
 - **Resume Analysis**: Upload and analyze resumes in PDF, DOC, or text format
-<<<<<<< HEAD
 - **ATS Scoring**: Comprehensive scoring system for ATS compatibility
 - **Format Analysis**: Evaluate resume structure and formatting
 - **Content Quality**: Analyze content depth and relevance
@@ -17,6 +16,15 @@
 - **Detailed Feedback**: Get specific recommendations for improvement
 - **Modern UI**: Beautiful, responsive interface with glassmorphism design
 
+### 🚀 Enhanced Features (v2.0)
+- **Gemini AI Integration**: Semantic keyword extraction using sentence transformers
+- **Advanced ML Model**: Retrained with semantically extracted features
+- **Real-time Matching**: Live skills matching with recommendations
+- **RESTful API**: Backend services for enhanced functionality
+- **Enhanced Salary Prediction**: AI-powered salary estimation using semantic analysis
+- **Skills Extraction**: Identify technical and soft skills using Gemini AI
+- **Experience Analysis**: Evaluate years of experience and expertise levels
+
 ## Technical Stack
 
 ### Frontend Technologies
@@ -33,52 +41,15 @@
 - **Keyword Analysis**: ATS-friendly keyword optimization
 - **Scoring System**: Comprehensive ATS compatibility scoring
 - **Report Generation**: Detailed feedback and recommendations
-=======
-- **Enhanced Salary Prediction**: AI-powered salary estimation using semantic analysis
-- **Skills Extraction**: Identify technical and soft skills using Gemini AI
-- **Experience Analysis**: Evaluate years of experience and expertise levels
-
-### 🚀 Enhanced Features (v2.0)
-- **Gemini AI Integration**: Semantic keyword extraction using sentence transformers
-- **Advanced ML Model**: Retrained with semantically extracted features
-- **Real-time Matching**: Live skills matching with recommendations
-- **RESTful API**: Backend services for enhanced functionality
->>>>>>> 1aafc198
 
 ## Architecture
 
 ```
-<<<<<<< HEAD
-┌─────────────────────────────────────────┐
-│              Frontend Application        │
-│              (HTML/CSS/JS)              │
-│                                         │
-│  ┌─────────────┐  ┌─────────────────┐   │
-│  │   Upload    │  │   Analysis      │   │
-│  │   System    │  │   Engine        │   │
-│  │             │  │                 │   │
-│  │ • File      │  │ • Format Check  │   │
-│  │   Handling  │  │ • Content Eval  │   │
-│  │ • Validation│  │ • Keyword Scan  │   │
-│  │ • Preview   │  │ • ATS Scoring   │   │
-│  └─────────────┘  └─────────────────┘   │
-│                                         │
-│  ┌─────────────────────────────────────┐ │
-│  │          Results Display            │ │
-│  │                                     │ │
-│  │ • Score Visualization               │ │
-│  │ • Detailed Analysis                 │ │
-│  │ • Improvement Suggestions           │ │
-│  │ • Report Generation                 │ │
-│  └─────────────────────────────────────┘ │
-└─────────────────────────────────────────┘
-=======
 ┌─────────────────┐    ┌──────────────────┐    ┌─────────────────┐
 │   Frontend      │    │   Backend API    │    │   Gemini AI     │
 │   (HTML/JS)     │◄──►│   (Flask)        │◄──►│   Service       │
 │                 │    │                  │    │                 │
 │ • Resume Upload │    │ • Salary Predict │    │ • Semantic      │
-
 │ • Results UI    │    │ • Skills Match   │    │ • Skill ID      │
 └─────────────────┘    └──────────────────┘    └─────────────────┘
                                 │
@@ -86,11 +57,9 @@
                        ┌──────────────────┐
                        │   ML Models      │
                        │                  │
-            
                        │ • Feature Eng.   │
                        │ • Predictions    │
                        └──────────────────┘
->>>>>>> 1aafc198
 ```
 
 ## Installation & Setup
@@ -175,8 +144,6 @@
    - Market data correlation
    - Location and industry factors
 
-
-
 4. **Upload Resume for Matching**
 5. **View Results**:
    - Overall match percentage
@@ -205,7 +172,6 @@
   "company_size": "string" (optional)
 }
 ```
-
 
 ## File Structure
 
